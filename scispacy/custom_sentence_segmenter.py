from typing import List

import pysbd

from spacy.tokens import Doc
from pysbd.utils import TextSpan

<<<<<<< HEAD
from scispacy.consts import ABBREVIATIONS


def merge_segments(segments: List[str]) -> List[str]:
    adjusted_segments: List[str] = []
    temp_segment = ""
    for segment in segments:
        if temp_segment != "":
            temp_segment += " "
        temp_segment += segment
        # add a space to each abbreviation so we only match it at the end of a sentence
        if not segment.endswith(
            tuple([" " + abbreviation for abbreviation in ABBREVIATIONS])
        ):
            adjusted_segments.append(temp_segment)
            temp_segment = ""

    # on the off chance an abbreviation ends a sentence and is the end of the document, we just add that segment
    if temp_segment != "":
        adjusted_segments.append(temp_segment)
    return adjusted_segments


def combined_rule_sentence_segmenter(doc: Doc) -> Doc:
    """Adds sentence boundaries to a Doc. Intended to be used as a pipe in a spaCy pipeline.
       New lines cannot be end of sentence tokens. New lines that separate sentences will be
       added to the beginning of the next sentence.

    @param doc: the spaCy document to be annotated with sentence boundaries
    """
    segmenter = pysbd.Segmenter(language="en", clean=False)
    segments = segmenter.segment(doc.text)
    segments = merge_segments(segments)

    # pysbd splits raw text into sentences, so we have to do our best to align those
    # segments with spacy tokens
    segment_index = 0
    current_segment = segments[segment_index]
    built_up_sentence = ""
    for i, token in enumerate(doc):
        if i == 0 and (token.is_space or token.text == "."):
            token.is_sent_start = True
            continue
        if token.text.replace("\n", "").replace("\r", "") == "":
            token.is_sent_start = False
        elif len(built_up_sentence) >= len(current_segment):
            token.is_sent_start = True

            # handle the rare (impossible?) case where spacy tokenizes over a sentence boundary that
            # pysbd finds
            built_up_sentence = " " * int(len(built_up_sentence) - len(current_segment))
            built_up_sentence = token.text_with_ws
            segment_index += 1
            current_segment = segments[segment_index]
=======
from scispacy.consts import ABBREVIATIONS  # pylint: disable-msg=E0611,E0401


def pysbd_sentencizer(doc: Doc) -> Doc:
    """Adds sentence boundaries to a Doc.
    Intended to be used as a pipe in a spaCy pipeline.
    Uses https://github.com/nipunsadvilkar/pySBD to get proper sentence and
    respective char_spans

    Handle special cases:
    New lines cannot be end of sentence tokens.
    New lines that separate sentences will be added to the
    beginning of the next sentence.

    @param doc: the spaCy document to be annotated with sentence boundaries
    """
    segmenter = pysbd.Segmenter(language="en", clean=False, char_span=True)
    sents_char_spans: List[TextSpan] = segmenter.segment(doc.text)

    char_spans = [
            doc.char_span(sent_span.start, sent_span.end)
            for sent_span in sents_char_spans
    ]
    start_token_char_offsets = [span[0].idx for span in char_spans if span is not None]
    for token in doc:
        prev_token = token.nbor(-1) if token.i != 0 else None
        if token.idx in start_token_char_offsets:
            if prev_token and prev_token.text in ABBREVIATIONS:
                token.is_sent_start = False
            else:
                token.is_sent_start = True
        # check if previous token contains more than 2 newline chars
        elif prev_token and prev_token.i != 0 and prev_token.text.count('\n') >= 2:
            token.is_sent_start = True
>>>>>>> ab3e57f1
        else:
            token.is_sent_start = False
    return doc<|MERGE_RESOLUTION|>--- conflicted
+++ resolved
@@ -5,63 +5,7 @@
 from spacy.tokens import Doc
 from pysbd.utils import TextSpan
 
-<<<<<<< HEAD
 from scispacy.consts import ABBREVIATIONS
-
-
-def merge_segments(segments: List[str]) -> List[str]:
-    adjusted_segments: List[str] = []
-    temp_segment = ""
-    for segment in segments:
-        if temp_segment != "":
-            temp_segment += " "
-        temp_segment += segment
-        # add a space to each abbreviation so we only match it at the end of a sentence
-        if not segment.endswith(
-            tuple([" " + abbreviation for abbreviation in ABBREVIATIONS])
-        ):
-            adjusted_segments.append(temp_segment)
-            temp_segment = ""
-
-    # on the off chance an abbreviation ends a sentence and is the end of the document, we just add that segment
-    if temp_segment != "":
-        adjusted_segments.append(temp_segment)
-    return adjusted_segments
-
-
-def combined_rule_sentence_segmenter(doc: Doc) -> Doc:
-    """Adds sentence boundaries to a Doc. Intended to be used as a pipe in a spaCy pipeline.
-       New lines cannot be end of sentence tokens. New lines that separate sentences will be
-       added to the beginning of the next sentence.
-
-    @param doc: the spaCy document to be annotated with sentence boundaries
-    """
-    segmenter = pysbd.Segmenter(language="en", clean=False)
-    segments = segmenter.segment(doc.text)
-    segments = merge_segments(segments)
-
-    # pysbd splits raw text into sentences, so we have to do our best to align those
-    # segments with spacy tokens
-    segment_index = 0
-    current_segment = segments[segment_index]
-    built_up_sentence = ""
-    for i, token in enumerate(doc):
-        if i == 0 and (token.is_space or token.text == "."):
-            token.is_sent_start = True
-            continue
-        if token.text.replace("\n", "").replace("\r", "") == "":
-            token.is_sent_start = False
-        elif len(built_up_sentence) >= len(current_segment):
-            token.is_sent_start = True
-
-            # handle the rare (impossible?) case where spacy tokenizes over a sentence boundary that
-            # pysbd finds
-            built_up_sentence = " " * int(len(built_up_sentence) - len(current_segment))
-            built_up_sentence = token.text_with_ws
-            segment_index += 1
-            current_segment = segments[segment_index]
-=======
-from scispacy.consts import ABBREVIATIONS  # pylint: disable-msg=E0611,E0401
 
 
 def pysbd_sentencizer(doc: Doc) -> Doc:
@@ -81,8 +25,7 @@
     sents_char_spans: List[TextSpan] = segmenter.segment(doc.text)
 
     char_spans = [
-            doc.char_span(sent_span.start, sent_span.end)
-            for sent_span in sents_char_spans
+        doc.char_span(sent_span.start, sent_span.end) for sent_span in sents_char_spans
     ]
     start_token_char_offsets = [span[0].idx for span in char_spans if span is not None]
     for token in doc:
@@ -93,9 +36,8 @@
             else:
                 token.is_sent_start = True
         # check if previous token contains more than 2 newline chars
-        elif prev_token and prev_token.i != 0 and prev_token.text.count('\n') >= 2:
+        elif prev_token and prev_token.i != 0 and prev_token.text.count("\n") >= 2:
             token.is_sent_start = True
->>>>>>> ab3e57f1
         else:
             token.is_sent_start = False
     return doc